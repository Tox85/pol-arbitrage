--- conflicted
+++ resolved
@@ -14,16 +14,13 @@
 # Logs
 *.log
 logs/
-<<<<<<< HEAD
 debug.log
+bot-logs*.txt
+bot-live.txt
 
 # Runtime data (généré au runtime)
 .inventory.json
 .pnl.json
-=======
-bot-logs*.txt
-bot-live.txt
->>>>>>> 2a21963a
 
 # OS generated files
 .DS_Store
@@ -38,12 +35,7 @@
 # Temporary files
 *.tmp
 *.temp
-<<<<<<< HEAD
 *.bak
-=======
 
 # Bot data files (runtime)
-.inventory.json
-.pnl.json
-.activeOrders.json
->>>>>>> 2a21963a
+.activeOrders.json